"""
Main script to run training, translation and evaluation
for img-to-img translation using LSTNET model.
"""

import os
import argparse
import json
from typing import Optional
import torch
from torch.utils.data import TensorDataset


import utils
import train
import domain_adaptation
from data_preparation import AugmentOps
from LstnetTrainer import TrainParams

from models.lstnet import LSTNET
import lstnet_optuna


# TODO: remove the --compile logic (makes it too complex for users -> drop last causes issue with comparability)

def add_common_args(parser: argparse.ArgumentParser):
    """Add arguments common to all operations."""
    _ = parser.add_argument(
        "--output_folder", type=str, default="output/", help="Path to the output folder"
    )
    _ = parser.add_argument(
        "--batch_size", type=int, default=64, help="Size of batches used in training."
    )
    _ = parser.add_argument(
        "--num_workers", type=int, default=4, help="Size of batches used in training."
    )
    _ = parser.add_argument(
        "--load_model",
        action="store_true",
        help="If a model with name 'model_name' should be loaded for data translation.",
    )
    _ = parser.add_argument("--manual_seed", type=int, default=42)


def add_train_args(parser: argparse.ArgumentParser):
    """Add arguments specific for training operation."""
    _ = parser.add_argument(
        "first_domain", type=str.upper, help="Name of the first dataset."
    )
    _ = parser.add_argument(
        "second_domain", type=str.upper, help="Name of the second dataset."
    )
    _ = parser.add_argument(
        "params_file",
        type=str,
        help="Path to the file with stored parameters of model.",
    )

    _ = parser.add_argument(
        "--supervised",
        action="store_true",
        help="Run supervised domain adaptation. If not set, unsupervised domain adaptation is run.",
    )

    _ = parser.add_argument("--optim_name", type=str, default="Adam")

    _ = parser.add_argument(
        "--learning_rate",
        type=float,
        default=1e-4,
        help="Learning rate used in Adam optimizer.",
    )
    _ = parser.add_argument(
        "--betas",
        type=float,
        nargs=2,
        default=(0.8, 0.999),
        help="Two float values for Adam optimizer decay (beta1, beta2)",
    )
    _ = parser.add_argument("--weight_decay", type=float, default=1e-2)
    _ = parser.add_argument(
        "--full_training_only",
        action="store_true",
        help="If set, the full training set will be used. No validation phase after training.",
    )

    _ = parser.add_argument("--model_file_name", type=str, default="lstnet.pth")
    _ = parser.add_argument("--logs_file_name", type=str, default="loss_logs.json")

    _ = parser.add_argument("--epoch_num", type=int, default=50)
    _ = parser.add_argument("--val_size", type=float, default=0.25)
    _ = parser.add_argument("--early_stopping", action="store_true")
    _ = parser.add_argument("--patience", type=int, default=10)
    _ = parser.add_argument("--rotation", type=int, default=10)
    _ = parser.add_argument("--zoom", type=float, default=0.1)
    _ = parser.add_argument("--shift", type=int, default=2)
    _ = parser.add_argument("--skip_augmentation", action="store_true")

    _ = parser.add_argument(
        "--weights",
        type=float,
        nargs=7,
        default=[20, 20, 30, 100, 100, 100, 100],
        help="List of 7 float weights",
    )

<<<<<<< HEAD
    _ = parser.add_argument("--resize", type=int, default=None)

=======
>>>>>>> fd28b4fc
    _ = parser.add_argument(
        "--compile",
        action="store_true",
        help="If set, the model will be compiled before training (pytorch compile).",
    )

<<<<<<< HEAD
    _ = parser.add_argument(
        "--use_checkpoint",
        action="store_true",
        help="If set, gradient checkpointing will be enabled to reduce GPU memory usage.",
    )

=======
>>>>>>> fd28b4fc
    _ = parser.add_argument("--optuna", action="store_true")
    _ = parser.add_argument("--optuna_study_name", type=str, default="lstnet_study")
    _ = parser.add_argument(
        "--optuna_trials",
        type=int,
        default=50,
        help="Number of Optuna trials to perform if --optuna is set.",
    )
    # _ = parser.add_argument("--optuna_max_resource", type=int, default=20)
    # _ = parser.add_argument("--optuna_min_resource", type=int, default=5)
    # _ = parser.add_argument("--optuna_reduction_factor", type=int, default=2)
    _ = parser.add_argument("--optuna_sampler_start_trials", type=int, default=20)
    _ = parser.add_argument("--optuna_pruner_sample_trials", type=int, default=50)
    _ = parser.add_argument("--optuna_pruner_warmup_steps", type=int, default=15)
    _ = parser.add_argument("--optuna_pruner_interval_steps", type=int, default=5)
    _ = parser.add_argument("--percentile", type=int, default=10)
    _ = parser.add_argument(
        "--hyperparam_mode",
        type=str,
        nargs="*",
        choices=[
            "weights",
            "weights_reduced",
            "augm_ops",
            "train_params",
            "architecture",
        ],
        default=[],
        help=(
            "List of hyperparameter modes to run (choose zero or more from: "
            "weights, weights_reduced, augm_ops, train_params, architecture)."
        ),
    )


def add_translate_args(parser: argparse.ArgumentParser):
    """Add arguments specific for translation operation."""
    _ = parser.add_argument(
        "domain",
        type=str.upper,
        help="Name of the domain to be translated to the other domain.",
    )
    _ = parser.add_argument(
        "--model_name",
        type=str,
        default="lstnet.pth",
        help="Name of the model to be loaded for translation",
    )


def add_eval_args(parser: argparse.ArgumentParser):
    """Add arguments specific for evaluation operation."""
    _ = parser.add_argument(
        "domain", type=str.upper, help="Name of the domain to be evaluated."
    )
    _ = parser.add_argument(
        "clf_model", type=str, help="Name of the model to classify the data."
    )
    _ = parser.add_argument(
        "--dataset_path",
        default="",
        type=str,
        help="Name of file to load the dataset from",
    )
    _ = parser.add_argument("--output_results_file", default="results_json", type=str)
    _ = parser.add_argument("--log_name", default="test_acc", type=str)


def add_end_to_end_parser(parser: argparse.ArgumentParser):
    """Combine arguments (train, translate, evaluate) for end-to-end operation."""
    add_train_args(parser)

    _ = parser.add_argument(
        "clf_first_domain",
        type=str,
        help="Path to the trained classifier of the first domain",
    )
    _ = parser.add_argument(
        "clf_second_domain",
        type=str,
        help="Path to the trained classifier of the second domain",
    )
    _ = parser.add_argument(
        "--save_trans_data",
        action="store_true",
        help="If set, the translated data should be saved.",
    )


def parse_args() -> argparse.Namespace:
    """Parse command line arguments."""
    parser = argparse.ArgumentParser(
        description="Domain adaptation: train, translate, evalute or all"
    )

    subparsers = parser.add_subparsers(dest="operation", required=True)

    # Train subparser
    train_parser = subparsers.add_parser(
        "train", help="Train the LSTNET model for domain adaptation task."
    )
    add_common_args(train_parser)
    add_train_args(train_parser)

    # Translation
    trans_parser = subparsers.add_parser(
        "translate",
        help="Load a trained LSTNET model \
            and translate images from the source domain to the target domain.",
    )
    add_common_args(trans_parser)
    add_translate_args(trans_parser)

    # Eval
    eval_parser = subparsers.add_parser(
        "eval", help="Load a dataset and predict their labels using a given classifier"
    )
    add_common_args(eval_parser)
    add_eval_args(eval_parser)

    # All: train->translate->evaluate
    all_parser = subparsers.add_parser(
        "all",
        help="Perform the end-to-end workflow.",
    )
    add_common_args(all_parser)
    add_end_to_end_parser(all_parser)

    cmd_args = parser.parse_args()

    if not os.path.exists(cmd_args.output_folder):
        os.makedirs(cmd_args.output_folder)

    if cmd_args.operation in ["eval", "all"]:
        cmd_args.clf_model = utils.check_file_ending(cmd_args.clf_model, ".pth")

    return cmd_args


def run_training(
    cmd_args: argparse.Namespace, return_model: bool = False
) -> Optional[LSTNET]:
    """
    Run training for the LSTNET model.
    Saves the trained model and training logs.

    Trained model to a file in cmd_args.output_folder with name cmd_args.model_name.
    Training logs to a file in cmd_args.output_folder with name cmd_args.log_name.


    Args:
        cmd_args (argparse.Namespace): Command line arguments.
        return_model (bool, optional): Whether to return the trained model.
            Defaults to False.

    Returns:
        Optional[torch.nn.Module]: If return_model is True, then the trained LSTNET model.
            Otherwise None.
    """
    if cmd_args.optuna:
        print("Running Optuna hyperparameter optimization for LSTNET model.")
        model = lstnet_optuna.run_optuna_lstnet(cmd_args)

        if return_model:
            return model

        return

    run_validation_flag = not cmd_args.full_training_only

    with open(f"{cmd_args.params_file}", "r", encoding="utf-8") as file:
        params = json.load(file)

    # Create TrainParams object from args
    max_patience = cmd_args.patience if cmd_args.early_stopping else None

    train_params = TrainParams(
        max_epoch_num=cmd_args.epoch_num,
        max_patience=max_patience,
        optim_name=cmd_args.optim_name,
        lr=cmd_args.learning_rate,
        betas=tuple(cmd_args.betas),
        weight_decay=cmd_args.weight_decay,
    )

    # Create AugmentOps object from args
    augm_ops = AugmentOps(
        rotation=cmd_args.rotation, zoom=cmd_args.zoom, shift=cmd_args.shift
    )

    model = train.run(
        cmd_args.first_domain,
        cmd_args.second_domain,
        supervised=cmd_args.supervised,
        params=params,
        weights=cmd_args.weights,
        run_validation=run_validation_flag,
        val_data_size=cmd_args.val_size,
        batch_size=cmd_args.batch_size,
        num_workers=cmd_args.num_workers,
        output_folder=cmd_args.output_folder,
        model_file_name=cmd_args.model_file_name,
        logs_file_name=cmd_args.logs_file_name,
        manual_seed=cmd_args.manual_seed,
        augm_ops=augm_ops,
        skip_augmentation=cmd_args.skip_augmentation,
        resize=cmd_args.resize,
        train_params=train_params,
        compile_model=cmd_args.compile,
<<<<<<< HEAD
        use_checkpoint=cmd_args.use_checkpoint,
=======
>>>>>>> fd28b4fc
    )

    if return_model:
        return model


def run_translation(
    cmd_args: argparse.Namespace,
    domain: str,
    model: Optional[LSTNET] = None,
    return_data: bool = False,
    save_trans_data: bool = True,
) -> Optional[TensorDataset]:
    """
    Run translation for a provided domain.
    Translate them from original domain (given by `domain` argument)
    into the the other domain (saved in the model itself).

    Args:
        cmd_args (argparse.Namespace): Command line arguments.
        domain (str): Name of the original domain (to be translated to the other domain).
        model (LSTNET, optional): The LSTNET model to use for translation.
            Defaults to None. If not provided and cmd_args.load_model is True,
            it will be loaded from file.
            The path the model is constructed from cmd_args.output_folder and cmd_args.model_name.
        return_data (bool, optional): Whether to return the translated data.
            Defaults to False.
        save_trans_data (bool, optional): Whether to save the translated data to file.
            Defaults to True.

    Raises:
        ValueError: If model is not specified and cmd_args.load_model is False.

    Returns:
        Optional[TensorDataset]: The translated dataset if return_data is True, None otherwise.
    """
    if model is None and cmd_args.load_model is False:
        raise ValueError("Model for translation is not specified.")

    if cmd_args.load_model:
        model = LSTNET.load_lstnet_model(
            f"{cmd_args.output_folder}/{cmd_args.model_name}"
        )

    translated_data = domain_adaptation.adapt_domain(
        model, domain, batch_size=cmd_args.batch_size, num_workers=cmd_args.num_workers
    )

    if save_trans_data:
        file_name = f"{domain}_translated_data.pt"
        torch.save(translated_data, f"{cmd_args.output_folder}/{file_name}")

    if return_data:
        return translated_data


def run_evaluation(
    cmd_args: argparse.Namespace,
    clf_name: str,
    domain_name: str,
    log_name: str,
    data_path: str = "",
    translated_data: Optional[TensorDataset] = None,
) -> None:
    """
    Run evaluation for a provided domain.
    Saves the evaluation results to a file
    in cmd_args.output_folder with name cmd_args.output_results_file.

    Args:
        cmd_args (argparse.Namespace): Command line arguments.
        clf_name (str): Name of the classifier model.
        domain_name (str): Name of the domain to evaluate.
        log_name (str): Name of the log file.
        data_path (str, optional): Path to the dataset. Defaults to "".
        translated_data (Optional[torch.Tensor], optional):
            Translated data to use for evaluation. Defaults to None.
    """
    model = torch.load(clf_name, weights_only=False, map_location=utils.DEVICE)

    test_acc = domain_adaptation.evaluate(
        clf=model,
        orig_domain_name=domain_name,
        data_path=data_path,
        batch_size=cmd_args.batch_size,
        num_workers=cmd_args.num_workers,
        translated_data=translated_data,
    )

    results_file = f"{cmd_args.output_folder}/{domain_name}_eval_results.json"
    print(f'Results saved to "{results_file}"')
    with open(results_file, "a", encoding="utf-8") as file:
        json.dump({f"{log_name}": test_acc}, file, indent=2)


def run_end_to_end(cmd_args: argparse.Namespace) -> None:
    """Run end-to-end operation: train -> translate -> evaluate.

    Args:
        cmd_args (argparse.Namespace): Command line arguments.
    """
    if cmd_args.optuna:
        print("Running Optuna hyperparameter optimization for LSTNET model.")
        model = lstnet_optuna.run_optuna_lstnet(cmd_args)

    else:
        model = run_training(cmd_args, return_model=True)

    # Translate first and second domains
    first_translated_data = run_translation(
        cmd_args,
        cmd_args.first_domain,
        model,
        return_data=True,
        save_trans_data=cmd_args.save_trans_data,
    )

    second_translated_data = run_translation(
        cmd_args,
        cmd_args.second_domain,
        model,
        return_data=True,
        save_trans_data=cmd_args.save_trans_data,
    )

    # Always use in-memory translated data for efficiency
    # Files are saved by run_translation when save_trans_data=True
    run_evaluation(
        cmd_args,
        cmd_args.clf_second_domain,
        cmd_args.first_domain,
        cmd_args.log_name,
        translated_data=first_translated_data,
    )
    run_evaluation(
        cmd_args,
        cmd_args.clf_first_domain,
        cmd_args.second_domain,
        cmd_args.log_name,
        translated_data=second_translated_data,
    )


if __name__ == "__main__":
    args = parse_args()
    utils.init_device()
    print(f"Device being used: {utils.DEVICE}")

    # Ensure output folder exists
    os.makedirs(args.output_folder, exist_ok=True)

    if args.operation == "train":
        _ = run_training(args)

    elif args.operation == "translate":
        _ = run_translation(args, args.domain, save_trans_data=True)

    elif args.operation == "eval":
        run_evaluation(
            args,
            args.clf_model,
            args.domain,
            args.log_name,
            args.dataset_path,
        )

    else:
        run_end_to_end(args)<|MERGE_RESOLUTION|>--- conflicted
+++ resolved
@@ -104,26 +104,19 @@
         help="List of 7 float weights",
     )
 
-<<<<<<< HEAD
     _ = parser.add_argument("--resize", type=int, default=None)
 
-=======
->>>>>>> fd28b4fc
     _ = parser.add_argument(
         "--compile",
         action="store_true",
         help="If set, the model will be compiled before training (pytorch compile).",
     )
-
-<<<<<<< HEAD
     _ = parser.add_argument(
         "--use_checkpoint",
         action="store_true",
         help="If set, gradient checkpointing will be enabled to reduce GPU memory usage.",
     )
 
-=======
->>>>>>> fd28b4fc
     _ = parser.add_argument("--optuna", action="store_true")
     _ = parser.add_argument("--optuna_study_name", type=str, default="lstnet_study")
     _ = parser.add_argument(
@@ -333,10 +326,7 @@
         resize=cmd_args.resize,
         train_params=train_params,
         compile_model=cmd_args.compile,
-<<<<<<< HEAD
         use_checkpoint=cmd_args.use_checkpoint,
-=======
->>>>>>> fd28b4fc
     )
 
     if return_model:
