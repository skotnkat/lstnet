--- conflicted
+++ resolved
@@ -1,35 +1,19 @@
 # python
 *.pyc
 
-<<<<<<< HEAD
-# ide
-/.idea
-/.vscode
 
-# environment
-.venv/
-=======
 # environment
 .venv/
 
 # ide
-/.idea
+.idea/
 .vscode/
->>>>>>> 01663c17
+
 
 # jupyter notebook
 .ipynb_checkpoints/
 
 # test files and data
-/experiments
-<<<<<<< HEAD
-/data
-/test_files
-=======
-.idea/lstnet.iml
-.idea/modules.xml
-/data
-
-# test folders
+experiments/
+data/
 test_files/
->>>>>>> 01663c17
